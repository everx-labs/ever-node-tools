[package]
name = "ton-node-tools"
<<<<<<< HEAD
version = "0.1.76"
=======
version = "0.1.90"
>>>>>>> a83974e2
edition = "2018"
build = "common/build/build.rs"

[workspace]

[dependencies]
base64 = "0.11.0"
failure = "0.1.6"
hex = "0.4.2"
log = "0.4.11"
log4rs = "0.8.3"
serde = "1.0.105"
serde_json = "1.0.56"
shell-words = "1.0.0"
clap = "2.33.3"

adnl = { git = "https://github.com/tonlabs/ton-labs-adnl.git", features = ["client"] }
dht = { git = "https://github.com/tonlabs/ton-labs-dht.git" }
overlay = { git = "https://github.com/tonlabs/ton-labs-overlay.git" }
tokio = { version = "1.5.0", features = ["rt-multi-thread"] }
ton_api = { git = "https://github.com/tonlabs/ton-labs-tl.git", package = "ton_api" }
ton_block = { git = "https://github.com/tonlabs/ton-labs-block.git" }
ton_block_json = { git = "https://github.com/tonlabs/ton-labs-block-json.git" }
ton_node = { git = "https://github.com/tonlabs/ton-labs-node.git", branch = "rustnet" }
ton_types = { git = "https://github.com/tonlabs/ton-labs-types.git" }

[[bin]]
name = "adnl_resolve"
path = "bin/adnl_resolve.rs"

[[bin]]
name = "adnl_ping"
path = "bin/adnl_ping.rs"

[[bin]]
name = "dhtscan"
path = "bin/dhtscan.rs"

[[bin]]
name = "gendht"
path = "bin/gendht.rs"

[[bin]]
name = "console"
path = "bin/console.rs"

[[bin]]
name = "keygen"
path = "bin/keygen.rs"

[[bin]]
name = "keyid"
path = "bin/keyid.rs"

[[bin]]
name = "print"
path = "bin/print.rs"

[[bin]]
name = "zerostate"
path = "bin/zerostate.rs"

[features]
default = ["telemetry"]
telemetry = ["adnl/telemetry", "dht/telemetry", "overlay/telemetry"]
<|MERGE_RESOLUTION|>--- conflicted
+++ resolved
@@ -1,10 +1,6 @@
 [package]
 name = "ton-node-tools"
-<<<<<<< HEAD
-version = "0.1.76"
-=======
 version = "0.1.90"
->>>>>>> a83974e2
 edition = "2018"
 build = "common/build/build.rs"
 
