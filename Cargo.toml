[package]
name = "ton-node-tools"
version = "0.1.16"
edition = "2018"
build = "common/build/build.rs"

[workspace]

[dependencies]
base64 = "0.11.0"
failure = "0.1.6"
hex = "0.4.2"
log = "0.4.11"
log4rs = "0.8.3"
serde = "1.0.105"
serde_json = "1.0.56"
shell-words = ""
clap = "2.33.3"

<<<<<<< HEAD
adnl = { version = "0.1", git = "https://github.com/tonlabs/ton-labs-adnl.git", features = ["client"] }
dht = { version = "0.1", git = "https://github.com/tonlabs/ton-labs-dht.git" }
overlay = { version = "0.1", git = "https://github.com/tonlabs/ton-labs-overlay.git" }
tokio = { version = "1.5.0", features = ["rt-multi-thread"] }
=======
adnl = { git = "https://github.com/tonlabs/ton-labs-adnl.git", features = ["client"] }
dht = { git = "https://github.com/tonlabs/ton-labs-dht.git" }
overlay = { git = "https://github.com/tonlabs/ton-labs-overlay.git" }
tokio = { version = "1.3.0", features = ["rt-multi-thread", "macros", "time"] }
>>>>>>> e10d5d50
ton_api = { git = "https://github.com/tonlabs/ton-labs-tl.git", package = "ton_api" }
ton_block = { git = "https://github.com/tonlabs/ton-labs-block.git" }
ton_block_json = { git = "https://github.com/tonlabs/ton-labs-block-json.git" }
ton_node = { version = "0.5", git = "https://github.com/tonlabs/ton-labs-node.git" }
ton_types = { git = "https://github.com/tonlabs/ton-labs-types.git" }

[[bin]]
name = "adnl_resolve"
path = "bin/adnl_resolve.rs"

[[bin]]
name = "adnl_ping"
path = "bin/adnl_ping.rs"

[[bin]]
name = "dhtscan"
path = "bin/dhtscan.rs"

[[bin]]
name = "gendht"
path = "bin/gendht.rs"

[[bin]]
name = "console"
path = "bin/console.rs"

[[bin]]
name = "keygen"
path = "bin/keygen.rs"

[[bin]]
name = "keyid"
path = "bin/keyid.rs"

[[bin]]
name = "print"
path = "bin/print.rs"

[[bin]]
name = "zerostate"
path = "bin/zerostate.rs"
<|MERGE_RESOLUTION|>--- conflicted
+++ resolved
@@ -17,21 +17,14 @@
 shell-words = ""
 clap = "2.33.3"
 
-<<<<<<< HEAD
-adnl = { version = "0.1", git = "https://github.com/tonlabs/ton-labs-adnl.git", features = ["client"] }
-dht = { version = "0.1", git = "https://github.com/tonlabs/ton-labs-dht.git" }
-overlay = { version = "0.1", git = "https://github.com/tonlabs/ton-labs-overlay.git" }
-tokio = { version = "1.5.0", features = ["rt-multi-thread"] }
-=======
 adnl = { git = "https://github.com/tonlabs/ton-labs-adnl.git", features = ["client"] }
 dht = { git = "https://github.com/tonlabs/ton-labs-dht.git" }
 overlay = { git = "https://github.com/tonlabs/ton-labs-overlay.git" }
-tokio = { version = "1.3.0", features = ["rt-multi-thread", "macros", "time"] }
->>>>>>> e10d5d50
+tokio = { version = "1.5.0", features = ["rt-multi-thread"] }
 ton_api = { git = "https://github.com/tonlabs/ton-labs-tl.git", package = "ton_api" }
 ton_block = { git = "https://github.com/tonlabs/ton-labs-block.git" }
 ton_block_json = { git = "https://github.com/tonlabs/ton-labs-block-json.git" }
-ton_node = { version = "0.5", git = "https://github.com/tonlabs/ton-labs-node.git" }
+ton_node = { git = "https://github.com/tonlabs/ton-labs-node.git" }
 ton_types = { git = "https://github.com/tonlabs/ton-labs-types.git" }
 
 [[bin]]
@@ -69,3 +62,7 @@
 [[bin]]
 name = "zerostate"
 path = "bin/zerostate.rs"
+
+[features]
+default = ["telemetry"]
+telemetry = []
