--- conflicted
+++ resolved
@@ -63,17 +63,10 @@
 ever-crypto = { git = 'https://github.com/tonlabs/ever-crypto.git', tag = '0.1.101' }
 overlay = { git = 'https://github.com/tonlabs/ever-overlay.git', tag = '0.6.138' }
 tokio = { features = [ 'rt-multi-thread' ], version = '1.5.0' }
-<<<<<<< HEAD
 ton_api = { git = 'https://github.com/tonlabs/ever-tl.git', package = 'ton_api', tag = '0.2.188' }
 ton_block = { git = 'https://github.com/tonlabs/ever-block.git', tag = '1.9.39' }
 ton_block_json = { git = 'https://github.com/tonlabs/ever-block-json.git', tag = '0.7.108' }
-ton_node = { git = 'https://github.com/tonlabs/ever-node.git', tag = 'pre_tmp-rc' }
-=======
-ton_api = { git = 'https://github.com/tonlabs/ever-tl.git', package = 'ton_api', tag = '0.2.177' }
-ton_block = { git = 'https://github.com/tonlabs/ever-block.git', tag = '1.9.27' }
-ton_block_json = { git = 'https://github.com/tonlabs/ever-block-json.git', tag = '0.7.94' }
 ton_node = { git = 'https://github.com/tonlabs/ever-node.git', tag = '0.52.2' }
->>>>>>> 67339c1f
 ton_types = { git = 'https://github.com/tonlabs/ever-types.git', tag = '1.12.7' }
 
 [features]
