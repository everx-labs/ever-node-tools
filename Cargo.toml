--- conflicted
+++ resolved
@@ -59,7 +59,6 @@
 serde_json = '1.0.56'
 shell-words = '1.0.0'
 tokio-util = '0.7'
-<<<<<<< HEAD
 adnl = { features = [ 'client' ], git = 'https://github.com/tonlabs/ever-adnl.git', tag = '0.9.15' }
 dht = { git = 'https://github.com/tonlabs/ever-dht.git', tag = '0.6.79' }
 overlay = { git = 'https://github.com/tonlabs/ever-overlay.git', tag = '0.7.11' }
@@ -68,19 +67,9 @@
 ton_block = { git = 'https://github.com/tonlabs/ever-block.git', tag = '1.9.117' }
 ton_block_json = { git = 'https://github.com/tonlabs/ever-block-json.git', tag = '0.7.205' }
 ton_node = { git = 'https://github.com/tonlabs/ever-node.git', tag = 'pre_tmp-rc' }
-=======
-adnl = { features = [ 'client' ], git = 'https://github.com/tonlabs/ever-adnl.git', tag = '0.9.9' }
-dht = { git = 'https://github.com/tonlabs/ever-dht.git', tag = '0.6.70' }
-overlay = { git = 'https://github.com/tonlabs/ever-overlay.git', tag = '0.7.3' }
-tokio = { features = [ 'rt-multi-thread' ], version = '1.5.0' }
-ton_api = { git = 'https://github.com/tonlabs/ever-tl.git', package = 'ton_api', tag = '0.3.48' }
-ton_block = { git = 'https://github.com/tonlabs/ever-block.git', tag = '1.9.110' }
-ton_block_json = { git = 'https://github.com/tonlabs/ever-block-json.git', tag = '0.7.197' }
-ton_node = { git = 'https://github.com/tonlabs/ever-node.git', tag = 'pre_remp-rc' }
->>>>>>> 11561553
 ton_types = { git = 'https://github.com/tonlabs/ever-types.git', tag = '2.0.31' }
 
 [features]
 default = [ 'telemetry' ]
 export_key = [ 'ton_types/export_key' ]
-telemetry = [ 'adnl/telemetry', 'dht/telemetry', 'overlay/telemetry' ]
+telemetry = [ 'adnl/telemetry', 'dht/telemetry', 'overlay/telemetry' ]