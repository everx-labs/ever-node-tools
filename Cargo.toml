--- conflicted
+++ resolved
@@ -2,11 +2,7 @@
 build = 'common/build/build.rs'
 edition = '2018'
 name = 'ton-node-tools'
-<<<<<<< HEAD
 version = '0.1.261'
-=======
-version = '0.1.260'
->>>>>>> ee1ae9a3
 
 [workspace]
 resolver = '2'
