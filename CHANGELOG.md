--- conflicted
+++ resolved
@@ -2,11 +2,8 @@
 
 All notable changes to this project will be documented in this file.
 
-<<<<<<< HEAD
 ## Version: 0.1.280
-=======
-## Version: 0.1.265
->>>>>>> 2234f828
+Some improvements
 
 ### New
  - Update Cargo.toml
